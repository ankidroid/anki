--- conflicted
+++ resolved
@@ -1,22 +1,14 @@
 # Copyright: Ankitects Pty Ltd and contributors
 # -*- coding: utf-8 -*-
 # License: GNU AGPL, version 3 or later; http://www.gnu.org/licenses/agpl.html
-<<<<<<< HEAD
 from typing import Callable, List, Optional
-=======
-from typing import Dict, List, Optional
->>>>>>> a56b09b9
 
 import aqt
 from anki.collection import SearchTerm
 from anki.decks import Deck, DeckRenameError
 from anki.errors import InvalidInput
 from anki.lang import without_unicode_isolation
-<<<<<<< HEAD
 from aqt import AnkiQt, gui_hooks
-=======
-from aqt.main import AnkiQt
->>>>>>> a56b09b9
 from aqt.qt import *
 from aqt.theme import theme_manager
 from aqt.utils import (
@@ -34,7 +26,6 @@
 
 
 class DeckConf(QDialog):
-<<<<<<< HEAD
     """Dialogue to modify and build a filtered deck."""
 
     def __init__(
@@ -43,20 +34,11 @@
         search: Optional[str] = None,
         search_2: Optional[str] = None,
         deck: Optional[Deck] = None,
-    ):
+    ) -> None:
         """If 'deck' is an existing filtered deck, load and modify its settings.
         Otherwise, build a new one and derive settings from the current deck.
         """
 
-=======
-    def __init__(
-        self,
-        mw: AnkiQt,
-        first: bool = False,
-        search: str = "",
-        deck: Optional[Dict] = None,
-    ) -> None:
->>>>>>> a56b09b9
         QDialog.__init__(self, mw)
         self.mw = mw
         self.did: Optional[int] = None
@@ -167,7 +149,6 @@
 
         qconnect(self.form.resched.stateChanged, self._onReschedToggled)
 
-<<<<<<< HEAD
     def on_search_button(self) -> None:
         self._on_search_button(self.form.search)
 
@@ -184,19 +165,12 @@
         else:
             aqt.dialogs.open("Browser", self.mw, search=(search,))
 
-    def _onReschedToggled(self, _state: int):
-=======
     def _onReschedToggled(self, _state: int) -> None:
->>>>>>> a56b09b9
         self.form.previewDelayWidget.setVisible(
             not self.form.resched.isChecked() and self.mw.col.schedVer() > 1
         )
 
-<<<<<<< HEAD
-    def loadConf(self, deck: Optional[Deck] = None):
-=======
-    def loadConf(self) -> None:
->>>>>>> a56b09b9
+    def loadConf(self, deck: Optional[Deck] = None) -> None:
         f = self.form
         d = deck or self.deck
 
@@ -261,16 +235,11 @@
 
         self.mw.col.decks.save(d)
 
-<<<<<<< HEAD
-    def reject(self):
+    def reject(self) -> None:
         if self.did:
             self.mw.col.decks.rem(self.did)
             self.mw.col.decks.select(self.old_deck["id"])
         saveGeom(self, "dyndeckconf")
-=======
-    def reject(self) -> None:
-        self.ok = False
->>>>>>> a56b09b9
         QDialog.reject(self)
         aqt.dialogs.markClosed("DynDeckConfDialog")
 
@@ -296,15 +265,10 @@
     # Step load/save - fixme: share with std options screen
     ########################################################
 
-<<<<<<< HEAD
     def listToUser(self, values: List[Union[float, int]]) -> str:
         return " ".join(
             [str(int(val)) if int(val) == val else str(val) for val in values]
         )
-=======
-    def listToUser(self, l) -> str:
-        return " ".join([str(x) for x in l])
->>>>>>> a56b09b9
 
     def userToList(
         self, line: QLineEdit, minSize: int = 1
