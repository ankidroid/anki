# Copyright: Damien Elmes <anki@ichi2.net>
# -*- coding: utf-8 -*-
# License: GNU AGPL, version 3 or later; http://www.gnu.org/licenses/agpl.html

from aqt.qt import *
from aqt.utils import askUser, getOnlyText, openLink, showWarning
from anki.utils import isMac
from anki.errors import DeckRenameError
import aqt

class DeckBrowser(object):

    def __init__(self, mw):
        self.mw = mw
        self.web = mw.web
        self.bottom = aqt.toolbar.BottomBar(mw, mw.bottomWeb)

    def show(self):
        self.web.setLinkHandler(self._linkHandler)
        self.web.setKeyHandler(None)
        self.mw.keyHandler = None
        self._renderPage()

    # Event handlers
    ##########################################################################

    def _linkHandler(self, url):
        if ":" in url:
            (cmd, arg) = url.split(":")
        else:
            cmd = url
        if cmd == "open":
            self._selDeck(arg)
        elif cmd == "opts":
            self._showOptions(arg)
        elif cmd == "shared":
            self._onShared()
        elif cmd == "import":
            self.mw.onImport()
        elif cmd == "drag":
            draggedDeckDid, ontoDeckDid = arg.split(',')
            self._dragDeckOnto(draggedDeckDid, ontoDeckDid)

    def _selDeck(self, did):
        self.mw.col.decks.select(did)
        self.mw.onOverview()

    # HTML generation
    ##########################################################################

    _css = """
tr { font-size: 12px; }
a.deck { color: #000; text-decoration: none; }
a.deck:hover { text-decoration: underline; }
td.opts { white-space: nowrap; }
.drag-hover { background-color: #448; }
.extra { font-size: 90%; }
body { margin: 1em; -webkit-user-select: none; }
"""

    _body = """
<center>
<table cellspacing=0 cellpading=3 width=100%%>
%(tree)s
</table>
</center>
<script>
    $( init );

    function init() {
        $("tr.deck").draggable({
            scroll: false,

            // can't use "helper: 'clone'" because of a bug in jQuery 1.5
            helper: function (event) {
                return $(this).clone(false);
            },
            opacity: 0.7
        });
        $("tr.deck").droppable({
            drop: handleDropEvent,
            hoverClass: 'drag-hover',
        });
        $("tr.bottom-row").droppable({
            drop: handleDropEvent,
            hoverClass: 'drag-hover',
        });
    }

    function handleDropEvent(event, ui) {
        var draggedDeckId = ui.draggable.attr('id');
        var ontoDeckId = $(this).attr('id');

        py.link("drag:" + draggedDeckId + "," + ontoDeckId);
    }
</script>
"""

    def _renderPage(self):
        css = self.mw.sharedCSS + self._css
        tree = self._renderDeckTree(self.mw.col.sched.deckDueTree()) \
                + self._bogusBottomRowForDraggingDeckToTopLevel()
        self.web.stdHtml(self._body%dict(
                title=_("Decks"),
                tree=tree), css=css)
        self._drawButtons()

    def _renderDeckTree(self, nodes, depth=0):
        if not nodes:
            return ""
        if depth == 0:
            buf = """
<tr><th colspan=5 align=left>%s</th><th align=right>%s</th>
<th align=right>%s</th></tr>""" % (
            _("Deck"), _("Due"), _("New"))
        else:
            buf = ""
        for node in nodes:
            buf += self._deckRow(node, depth)
        return buf

    def _deckRow(self, node, depth):
        name, did, due, new, children = node
        def indent():
            return "&nbsp;"*3*depth
<<<<<<< HEAD
        buf = "<tr>"
=======
        # due image
        buf = "<tr class='deck' id='%d'><td colspan=5>"%did + indent() + self._dueImg(due, new)
>>>>>>> b2631ebe
        # deck link
        buf += "<td colspan=5>%s<a class=deck href='open:%d'>%s</a></td>"% (
            indent(), did, name)
        # due counts
        def nonzeroColour(cnt, colour):
            if not cnt:
                colour = "#e0e0e0"
            return "<font color='%s'>%s</font>" % (colour, cnt)
        buf += "<td align=right>%s</td><td align=right>%s</td>" % (
            nonzeroColour(due, "#007700"),
            nonzeroColour(new, "#000099"))
        # options
        buf += "<td align=right class=opts>%s</td></tr>" % self.mw.button(
            link="opts:%d"%did, name="<img valign=bottom src='qrc:/icons/gears.png'>&#9662;")
        # children
        buf += self._renderDeckTree(children, depth+1)
        return buf

    def _bogusBottomRowForDraggingDeckToTopLevel(self):
        return "<tr class='bottom-row'><td colspan='6'>&nbsp;</td></tr>"

    def _dueImg(self, due, new):
        if due:
            i = "clock-icon"
        elif new:
            i = "plus-circle"
        else:
            i = "none"
        return '<img valign=bottom src="qrc:/icons/%s.png">' % i

    # Options
    ##########################################################################

    def _showOptions(self, did):
        m = QMenu(self.mw)
        a = m.addAction(_("Rename"))
        a.connect(a, SIGNAL("triggered()"), lambda did=did: self._rename(did))
        a = m.addAction(_("Delete"))
        a.connect(a, SIGNAL("triggered()"), lambda did=did: self._delete(did))
        m.exec_(QCursor.pos())

    def _rename(self, did):
        self.mw.checkpoint(_("Rename Deck"))
        deck = self.mw.col.decks.get(did)
        oldName = deck['name']
        newName = getOnlyText(_("New deck name:"), default=oldName)
        newName = newName.replace("'", "").replace('"', "")
        if not newName or newName == oldName:
            return

        try:
            self.mw.col.decks.rename(deck, newName)
        except DeckRenameError, e:
            return showWarning(e.description)

        self.show()

    def _dragDeckOnto(self, draggedDeckDid, ontoDeckDid):
        try:
            self.mw.col.decks.renameForDragAndDrop(draggedDeckDid, ontoDeckDid)
        except DeckRenameError, e:
            return showWarning(e.description)

        self.show()

    def _delete(self, did):
        self.mw.checkpoint(_("Delete Deck"))
        if str(did) == '1':
            return showWarning(_("The default deck can't be deleted."))
        deck = self.mw.col.decks.get(did)
        if askUser(_("""\
Are you sure you wish to delete all of the cards in %s?""")%deck['name']):
            self.mw.progress.start(immediate=True)
            self.mw.col.decks.rem(did, True)
            self.mw.progress.finish()
            self.show()

    # Top buttons
    ######################################################################

    def _drawButtons(self):
        links = [
            ["shared", _("Get Shared")],
            ["import", _("Import File")],
        ]
        buf = ""
        for b in links:
            buf += "<button onclick='py.link(\"%s\");'>%s</button>" % tuple(b)
        self.bottom.draw(buf)
        self.bottom.web.setFixedHeight(isMac and 28 or 36)
        self.bottom.web.setLinkHandler(self._linkHandler)

    def _onShared(self):
        print "fixme: check & warn if schema modified first"
        openLink(aqt.appShared+"decks/")<|MERGE_RESOLUTION|>--- conflicted
+++ resolved
@@ -123,12 +123,7 @@
         name, did, due, new, children = node
         def indent():
             return "&nbsp;"*3*depth
-<<<<<<< HEAD
         buf = "<tr>"
-=======
-        # due image
-        buf = "<tr class='deck' id='%d'><td colspan=5>"%did + indent() + self._dueImg(due, new)
->>>>>>> b2631ebe
         # deck link
         buf += "<td colspan=5>%s<a class=deck href='open:%d'>%s</a></td>"% (
             indent(), did, name)
