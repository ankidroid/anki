--- conflicted
+++ resolved
@@ -15,22 +15,19 @@
 
     def __init__(self, col):
         self.col = col
-
-        self.search = {}
-        self.search['added'] = self._findAdded
-        self.search['card'] = self._findTemplate
-        self.search['deck'] = self._findDeck
+        self.search = dict(
+            added=self._findAdded,
+            card=self._findTemplate,
+            deck=self._findDeck,
+            mid=self._findMid,
+            nid=self._findNids,
+            note=self._findModel,
+            prop=self._findProp,
+            rated=self._findRated,
+            tag=self._findTag,
+            dupes=self._findDupes,
+        )
         self.search['is'] = self._findCardState
-        self.search['mid'] = self._findMid
-        self.search['nid'] = self._findNids
-        self.search['note'] = self._findModel
-        self.search['prop'] = self._findProp
-        self.search['rated'] = self._findRated
-        self.search['tag'] = self._findTag
-        self._loadSearchHookPlugins()
-
-
-    def _loadSearchHookPlugins(self):
         runHook("search", self.search)
 
     def findCards(self, query, order=False):
@@ -172,33 +169,8 @@
             elif ":" in token:
                 cmd, val = token.split(":", 1)
                 cmd = cmd.lower()
-<<<<<<< HEAD
-                if cmd == "tag":
-                    add(self._findTag(val, args))
-                elif cmd == "is":
-                    add(self._findCardState(val))
-                elif cmd == "nid":
-                    add(self._findNids(val))
-                elif cmd == "card":
-                    add(self._findTemplate(val))
-                elif cmd == "note":
-                    add(self._findModel(val))
-                elif cmd == "mid":
-                    add(self._findMid(val))
-                elif cmd == "deck":
-                    add(self._findDeck(val))
-                elif cmd == "prop":
-                    add(self._findProp(val))
-                elif cmd == "rated":
-                    add(self._findRated(val))
-                elif cmd == "added":
-                    add(self._findAdded(val))
-                elif cmd == "dupe":
-                    add(self._findDupes(val))
-=======
                 if cmd in self.search:
                     add(self.search[cmd]((val, args)))
->>>>>>> fc612a71
                 else:
                     add(self._findField(cmd, val))
             # normal text search
@@ -457,7 +429,7 @@
             return "0"
         return "n.id in %s" % ids2str(nids)
 
-    def _findDupes(self, val):
+    def _findDupes(self, (val, args)):
         # caller must call stripHTMLMedia on passed val
         try:
             mid, val = val.split(",", 1)
