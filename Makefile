--- conflicted
+++ resolved
@@ -44,15 +44,9 @@
 	fi
 
 .PHONY: develop
-<<<<<<< HEAD
-develop: pyenv buildhash
+develop: pyenv buildhash prepare
 	set -eo pipefail && \
 	. "${ACTIVATE_SCRIPT}" && \
-=======
-develop: pyenv buildhash prepare
-	@set -eo pipefail && \
-	. pyenv/bin/activate && \
->>>>>>> e04cbfd7
 	for dir in $(DEVEL); do \
 		$(SUBMAKE) -C $$dir develop BUILDFLAGS="$(BUILDFLAGS)"; \
 	done
