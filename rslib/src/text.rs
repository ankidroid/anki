// Copyright: Ankitects Pty Ltd and contributors
// License: GNU AGPL, version 3 or later; http://www.gnu.org/licenses/agpl.html

use lazy_static::lazy_static;
use regex::{Captures, Regex};
use std::borrow::Cow;
use std::ptr;
use unicase::eq as uni_eq;
use unicode_normalization::{
    char::is_combining_mark, is_nfc, is_nfkd_quick, IsNormalized, UnicodeNormalization,
};

#[derive(Debug, PartialEq)]
pub enum AVTag {
    SoundOrVideo(String),
    TextToSpeech {
        field_text: String,
        lang: String,
        voices: Vec<String>,
        speed: f32,
        other_args: Vec<String>,
    },
}

lazy_static! {
    static ref HTML: Regex = Regex::new(concat!(
        "(?si)",
        // wrapped text
        r"(<!--.*?-->)|(<style.*?>.*?</style>)|(<script.*?>.*?</script>)",
        // html tags
        r"|(<.*?>)",
    ))
    .unwrap();

    static ref HTML_MEDIA_TAGS: Regex = Regex::new(
        r#"(?xsi)
            # the start of the image, audio, or object tag
            <\b(?:img|audio|object)\b[^>]+\b(?:src|data)\b=
            (?:
                    # 1: double-quoted filename
                    "
                    ([^"]+?)
                    "
                    [^>]*>                    
                |
                    # 2: single-quoted filename
                    '
                    ([^']+?)
                    '
                    [^>]*>
                |
                    # 3: unquoted filename
                    ([^ >]+?)
                    (?:
                        # then either a space and the rest
                        \x20[^>]*>
                        |
                        # or the tag immediately ends
                        >
                    )
            )
            "#
    ).unwrap();

    // videos are also in sound tags
    static ref AV_TAGS: Regex = Regex::new(
        r#"(?xs)
            \[sound:(.+?)\]     # 1 - the filename in a sound tag
            |
            \[anki:tts\]
                \[(.*?)\]       # 2 - arguments to tts call
                (.*?)           # 3 - field text
            \[/anki:tts\]
            "#).unwrap();
}

pub fn strip_html(html: &str) -> Cow<str> {
    let mut out: Cow<str> = html.into();

    if let Cow::Owned(o) = strip_html_preserving_entities(html) {
        out = o.into();
    }

    if let Cow::Owned(o) = decode_entities(out.as_ref()) {
        out = o.into();
    }

    out
}

pub fn strip_html_preserving_entities(html: &str) -> Cow<str> {
    HTML.replace_all(html, "")
}

pub fn decode_entities(html: &str) -> Cow<str> {
    if html.contains('&') {
        match htmlescape::decode_html(html) {
            Ok(text) => text.replace('\u{a0}', " "),
            Err(e) => format!("{:?}", e),
        }
        .into()
    } else {
        // nothing to do
        html.into()
    }
}

pub fn strip_html_for_tts(html: &str) -> Cow<str> {
    match HTML.replace_all(html, " ") {
        Cow::Borrowed(_) => decode_entities(html),
        Cow::Owned(s) => decode_entities(&s).to_string().into(),
    }
}

pub fn strip_av_tags(text: &str) -> Cow<str> {
    AV_TAGS.replace_all(text, "")
}

/// Extract audio tags from string, replacing them with [anki:play] refs
pub fn extract_av_tags<'a>(text: &'a str, question_side: bool) -> (Cow<'a, str>, Vec<AVTag>) {
    let mut tags = vec![];
    let context = if question_side { 'q' } else { 'a' };
    let replaced_text = AV_TAGS.replace_all(text, |caps: &Captures| {
        // extract
        let tag = if let Some(av_file) = caps.get(1) {
            AVTag::SoundOrVideo(decode_entities(av_file.as_str()).into())
        } else {
            let args = caps.get(2).unwrap();
            let field_text = caps.get(3).unwrap();
            tts_tag_from_string(field_text.as_str(), args.as_str())
        };
        tags.push(tag);

        // and replace with reference
        format!("[anki:play:{}:{}]", context, tags.len() - 1)
    });

    (replaced_text, tags)
}

#[derive(Debug)]
pub(crate) struct MediaRef<'a> {
    pub full_ref: &'a str,
    pub fname: &'a str,
    /// audio files may have things like &amp; that need decoding
    pub fname_decoded: Cow<'a, str>,
}

pub(crate) fn extract_media_refs(text: &str) -> Vec<MediaRef> {
    let mut out = vec![];

    for caps in HTML_MEDIA_TAGS.captures_iter(text) {
        let fname = caps
            .get(1)
            .or_else(|| caps.get(2))
            .or_else(|| caps.get(3))
            .unwrap()
            .as_str();
        let fname_decoded = fname.into();
        out.push(MediaRef {
            full_ref: caps.get(0).unwrap().as_str(),
            fname,
            fname_decoded,
        });
    }

    for caps in AV_TAGS.captures_iter(text) {
        if let Some(m) = caps.get(1) {
            let fname = m.as_str();
            let fname_decoded = decode_entities(fname);
            out.push(MediaRef {
                full_ref: caps.get(0).unwrap().as_str(),
                fname,
                fname_decoded,
            });
        }
    }

    out
}

fn tts_tag_from_string<'a>(field_text: &'a str, args: &'a str) -> AVTag {
    let mut other_args = vec![];
    let mut split_args = args.split_ascii_whitespace();
    let lang = split_args.next().unwrap_or("");
    let mut voices = None;
    let mut speed = 1.0;

    for remaining_arg in split_args {
        if remaining_arg.starts_with("voices=") {
            voices = remaining_arg
                .split('=')
                .nth(1)
                .map(|voices| voices.split(',').map(ToOwned::to_owned).collect());
        } else if remaining_arg.starts_with("speed=") {
            speed = remaining_arg
                .split('=')
                .nth(1)
                .unwrap()
                .parse()
                .unwrap_or(1.0);
        } else {
            other_args.push(remaining_arg.to_owned());
        }
    }

    AVTag::TextToSpeech {
        field_text: strip_html_for_tts(field_text).into(),
        lang: lang.into(),
        voices: voices.unwrap_or_else(Vec::new),
        speed,
        other_args,
    }
}

pub fn strip_html_preserving_media_filenames(html: &str) -> Cow<str> {
    let without_fnames = HTML_MEDIA_TAGS.replace_all(html, r" ${1}${2}${3} ");
    let without_html = strip_html(&without_fnames);
    // no changes?
    if let Cow::Borrowed(b) = without_html {
        if ptr::eq(b, html) {
            return Cow::Borrowed(html);
        }
    }
    // make borrow checker happy
    without_html.into_owned().into()
}

pub(crate) fn normalize_to_nfc(s: &str) -> Cow<str> {
    if !is_nfc(s) {
        s.chars().nfc().collect::<String>().into()
    } else {
        s.into()
    }
}

pub(crate) fn ensure_string_in_nfc(s: &mut String) {
    if !is_nfc(s) {
        *s = s.chars().nfc().collect()
    }
}

/// Convert provided string to NFKD form and strip combining characters.
pub(crate) fn without_combining(s: &str) -> Cow<str> {
    // if the string is already normalized
    if matches!(is_nfkd_quick(s.chars()), IsNormalized::Yes) {
        // and no combining characters found, return unchanged
        if !s.chars().any(is_combining_mark) {
            return s.into();
        }
    }

    // we need to create a new string without the combining marks
    s.chars()
        .nfkd()
        .filter(|c| !is_combining_mark(*c))
        .collect::<String>()
        .into()
}

/// Check if string contains an unescaped wildcard.
pub(crate) fn is_glob(txt: &str) -> bool {
    // even number of \s followed by a wildcard
    lazy_static! {
        static ref RE: Regex = Regex::new(
            r#"(?x)
            (?:^|[^\\])     # not a backslash
            (?:\\\\)*       # even number of backslashes
            [*_]            # wildcard
            "#
        )
        .unwrap();
    }

    RE.is_match(txt)
}

/// Convert to a RegEx respecting Anki wildcards.
pub(crate) fn to_re(txt: &str) -> Cow<str> {
    to_custom_re(txt, ".")
}

/// Convert Anki style to RegEx using the provided wildcard.
pub(crate) fn to_custom_re<'a>(txt: &'a str, wildcard: &str) -> Cow<'a, str> {
    lazy_static! {
        static ref RE: Regex = Regex::new(r"\\?.").unwrap();
    }
    RE.replace_all(&txt, |caps: &Captures| {
        let s = &caps[0];
        match s {
            r"\\" | r"\*" => s.to_string(),
            r"\_" => "_".to_string(),
            "*" => format!("{}*", wildcard),
            "_" => wildcard.to_string(),
            s => regex::escape(s),
        }
    })
}

/// Convert to SQL respecting Anki wildcards.
pub(crate) fn to_sql(txt: &str) -> Cow<str> {
    // escape sequences and unescaped special characters which need conversion
    lazy_static! {
        static ref RE: Regex = Regex::new(r"\\[\\*]|[*%]").unwrap();
    }
    RE.replace_all(&txt, |caps: &Captures| {
        let s = &caps[0];
        match s {
            r"\\" => r"\\",
            r"\*" => "*",
            "*" => "%",
            "%" => r"\%",
            _ => unreachable!(),
        }
    })
}

/// Unescape everything.
pub(crate) fn to_text(txt: &str) -> Cow<str> {
    lazy_static! {
        static ref RE: Regex = Regex::new(r"\\(.)").unwrap();
    }
    RE.replace_all(&txt, "$1")
}

<<<<<<< HEAD
=======
/// Escape characters special to SQL: \%_
pub(crate) fn escape_sql(txt: &str) -> Cow<str> {
    lazy_static! {
        static ref RE: Regex = Regex::new(r"[\\%_]").unwrap();
    }
    RE.replace_all(&txt, r"\$0")
}

/// Escape Anki wildcards and the backslash for escaping them: \*_
pub(crate) fn escape_anki_wildcards(txt: &str) -> Cow<str> {
    lazy_static! {
        static ref RE: Regex = Regex::new(r"[\\*_]").unwrap();
    }
    RE.replace_all(&txt, r"\$0")
}

>>>>>>> 5f02be49
/// Compare text with a possible glob, folding case.
pub(crate) fn matches_glob(text: &str, search: &str) -> bool {
    if is_glob(search) {
        let search = format!("^(?i){}$", to_re(search));
        Regex::new(&search).unwrap().is_match(text)
    } else {
        uni_eq(text, &to_text(search))
    }
}

#[cfg(test)]
mod test {
    use super::*;
    use std::borrow::Cow;

    #[test]
    fn stripping() {
        assert_eq!(strip_html("test"), "test");
        assert_eq!(strip_html("t<b>e</b>st"), "test");
        assert_eq!(strip_html("so<SCRIPT>t<b>e</b>st</script>me"), "some");

        assert_eq!(
            strip_html_preserving_media_filenames("<img src=foo.jpg>"),
            " foo.jpg "
        );
        assert_eq!(
            strip_html_preserving_media_filenames("<img src='foo.jpg'><html>"),
            " foo.jpg "
        );
        assert_eq!(strip_html_preserving_media_filenames("<html>"), "");
    }

    #[test]
    fn audio() {
        let s =
            "abc[sound:fo&amp;o.mp3]def[anki:tts][en_US voices=Bob,Jane speed=1.2]foo<br>1&gt;2[/anki:tts]gh";
        assert_eq!(strip_av_tags(s), "abcdefgh");

        let (text, tags) = extract_av_tags(s, true);
        assert_eq!(text, "abc[anki:play:q:0]def[anki:play:q:1]gh");

        assert_eq!(
            tags,
            vec![
                AVTag::SoundOrVideo("fo&o.mp3".into()),
                AVTag::TextToSpeech {
                    field_text: "foo 1>2".into(),
                    lang: "en_US".into(),
                    voices: vec!["Bob".into(), "Jane".into()],
                    other_args: vec![],
                    speed: 1.2
                },
            ]
        );
    }

    #[test]
    fn combining() {
        assert!(matches!(without_combining("test"), Cow::Borrowed(_)));
        assert!(matches!(without_combining("Über"), Cow::Owned(_)));
    }

    #[test]
    fn conversion() {
        assert_eq!(&to_re(r"[te\*st]"), r"\[te\*st\]");
        assert_eq!(&to_custom_re("f_o*", r"\d"), r"f\do\d*");
        assert_eq!(&to_sql("%f_o*"), r"\%f_o%");
        assert_eq!(&to_text(r"\*\_*_"), "*_*_");
        assert!(is_glob(r"\\\\_"));
        assert!(!is_glob(r"\\\_"));
        assert!(matches_glob("foo*bar123", r"foo\*bar*"));
    }
}<|MERGE_RESOLUTION|>--- conflicted
+++ resolved
@@ -323,16 +323,6 @@
     RE.replace_all(&txt, "$1")
 }
 
-<<<<<<< HEAD
-=======
-/// Escape characters special to SQL: \%_
-pub(crate) fn escape_sql(txt: &str) -> Cow<str> {
-    lazy_static! {
-        static ref RE: Regex = Regex::new(r"[\\%_]").unwrap();
-    }
-    RE.replace_all(&txt, r"\$0")
-}
-
 /// Escape Anki wildcards and the backslash for escaping them: \*_
 pub(crate) fn escape_anki_wildcards(txt: &str) -> Cow<str> {
     lazy_static! {
@@ -341,7 +331,6 @@
     RE.replace_all(&txt, r"\$0")
 }
 
->>>>>>> 5f02be49
 /// Compare text with a possible glob, folding case.
 pub(crate) fn matches_glob(text: &str, search: &str) -> bool {
     if is_glob(search) {
